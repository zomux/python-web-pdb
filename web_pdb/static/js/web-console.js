--- conflicted
+++ resolved
@@ -182,11 +182,6 @@
     });
   });
 
-<<<<<<< HEAD
-  $('#stdin').keydown(function(event)
-  {
-    if (event.keyCode == 13) // Enter key
-=======
   // Key events
   $(document).keydown(function(event)
   {
@@ -215,16 +210,11 @@
   $('#stdin').keydown(function(event)
   {
     if (event.keyCode == 13)
->>>>>>> 3cea5b87
     {
       $('#send_btn').click();
-      return;
-    }
-<<<<<<< HEAD
-    else if (event.keyCode == 38) // UP key
-=======
+      return false;
+    }
     else if (event.keyCode == 38)
->>>>>>> 3cea5b87
     {
       history_index++;
       if (history_index >= command_history.length)
@@ -232,13 +222,9 @@
         history_index = 0;
       }
       $('#stdin').val(command_history[history_index]);
-      return;
-    }
-<<<<<<< HEAD
-    else if (event.keyCode == 40) // DOWN key
-=======
+      return false;
+    }
     else if (event.keyCode == 40)
->>>>>>> 3cea5b87
     {
       history_index--;
       if (history_index < 0)
@@ -250,31 +236,7 @@
         history_index = 0;
       }
       $('#stdin').val(command_history[history_index]);
-      return;
-    }
-    else if (event.keyCode == 121) // F10
-    {
-      $('#stdin').val('n');
-      $('#send_btn').click();
-      return;
-    }
-    else if (event.keyCode == 122 && !event.shiftKey) // F11
-    {
-      $('#stdin').val('s');
-      $('#send_btn').click();
-      return;
-    }
-    else if (event.keyCode == 122 && event.shiftKey) // Shift + F11
-    {
-      $('#stdin').val('r');
-      $('#send_btn').click();
-      return;
-    }
-    else if (event.keyCode == 119) // F8 (since F5 won't work)
-    {
-      $('#stdin').val('c');
-      $('#send_btn').click();
-      return;
+      return false;
     }
   });
 
